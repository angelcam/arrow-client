--- conflicted
+++ resolved
@@ -12,8 +12,8 @@
 // See the License for the specific language governing permissions and
 // limitations under the License.
 
+///! Network scanner for RTSP streams.
 use std::fmt;
-///! Network scanner for RTSP streams.
 use std::io;
 use std::result;
 
@@ -108,11 +108,7 @@
     let mut runtime = tokio::runtime::current_thread::Runtime::new()
         .map_err(|err| DiscoveryError::from(format!("Asyn IO error: {}", err)))?;
 
-<<<<<<< HEAD
-    let context = Context::new(logger.clone(), rtsp_paths, mjpeg_paths)?;
-=======
-    let context = Context::new(logger, rtsp_paths_file, mjpeg_paths_file)?;
->>>>>>> c25abcbc
+    let context = Context::new(logger, rtsp_paths, mjpeg_paths)?;
 
     let rtsp_port_priorities = context.get_rtsp_port_priorities();
     let http_port_priorities = context.get_http_port_priorities();
@@ -182,18 +178,11 @@
 
 impl ContextData {
     /// Create new context data for the network scanner context.
-<<<<<<< HEAD
     fn new(
         logger: BoxLogger,
         rtsp_paths: Arc<Vec<String>>,
         mjpeg_paths: Arc<Vec<String>>,
-    ) -> Result<ContextData> {
-=======
-    fn new(logger: BoxLogger, rtsp_paths_file: &str, mjpeg_paths_file: &str) -> Result<Self> {
-        let rtsp_paths = load_paths(rtsp_paths_file)?;
-        let mjpeg_paths = load_paths(mjpeg_paths_file)?;
-
->>>>>>> c25abcbc
+    ) -> Result<Self> {
         let mut port_candidates = HashSet::<u16>::new();
         let mut rtsp_port_candidates = HashSet::<u16>::new();
         let mut http_port_candidates = HashSet::<u16>::new();
@@ -207,24 +196,15 @@
         let rtsp_port_priorities = get_port_priorities(RTSP_PORT_CANDIDATES);
         let http_port_priorities = get_port_priorities(HTTP_PORT_CANDIDATES);
 
-<<<<<<< HEAD
-        let cdata = ContextData {
-=======
         let cdata = Self {
->>>>>>> c25abcbc
             logger,
             port_candidates,
             rtsp_port_candidates,
             http_port_candidates,
             rtsp_port_priorities,
             http_port_priorities,
-<<<<<<< HEAD
             rtsp_paths,
             mjpeg_paths,
-=======
-            rtsp_paths: Arc::new(rtsp_paths),
-            mjpeg_paths: Arc::new(mjpeg_paths),
->>>>>>> c25abcbc
             request_timeout: Duration::from_millis(2000),
         };
 
@@ -255,17 +235,12 @@
 
 impl Context {
     /// Create a new network scanner context.
-<<<<<<< HEAD
     fn new(
         logger: BoxLogger,
         rtsp_paths: Arc<Vec<String>>,
         mjpeg_paths: Arc<Vec<String>>,
-    ) -> Result<Context> {
+    ) -> Result<Self> {
         let data = ContextData::new(logger, rtsp_paths, mjpeg_paths)?;
-=======
-    fn new(logger: BoxLogger, rtsp_paths_file: &str, mjpeg_paths_file: &str) -> Result<Self> {
-        let data = ContextData::new(logger, rtsp_paths_file, mjpeg_paths_file)?;
->>>>>>> c25abcbc
 
         let context = Self {
             data: Arc::new(data),
