--- conflicted
+++ resolved
@@ -52,17 +52,6 @@
     }
 }
 
-<<<<<<< HEAD
-=======
-impl<'a> From<&'a str> for AddrParseError {
-    fn from(msg: &'a str) -> Self {
-        Self {
-            msg: msg.to_string(),
-        }
-    }
-}
-
->>>>>>> c25abcbc
 /// MAC address type.
 #[derive(Debug, Copy, Clone, Eq, PartialEq, Hash)]
 pub struct MacAddr {
@@ -115,17 +104,11 @@
         let octets = s
             .split(':')
             .map(|x| {
-<<<<<<< HEAD
-                u8::from_str_radix(x, 16).or(Err(AddrParseError::new(
-                    "unable to parse a MAC address, invalid octet",
-                )))
-=======
                 u8::from_str_radix(x, 16).or_else(|_| {
-                    Err(AddrParseError::from(
+                    Err(AddrParseError::new(
                         "unable to parse a MAC address, invalid octet",
                     ))
                 })
->>>>>>> c25abcbc
             })
             .collect::<Vec<_>>();
         if octets.len() == 6 {
