--- conflicted
+++ resolved
@@ -63,13 +63,8 @@
 
 impl ApplicationContextData {
     /// Take a given application config and create application context data.
-<<<<<<< HEAD
-    fn new(config: Config) -> ApplicationContextData {
-        ApplicationContextData {
-=======
-    fn new(config: ApplicationConfig) -> Self {
+    fn new(config: Config) -> Self {
         Self {
->>>>>>> c25abcbc
             logger: config.get_logger(),
             config,
             scanning: false,
@@ -134,13 +129,8 @@
 
 impl ApplicationContext {
     /// Take a given application config and create a new application context.
-<<<<<<< HEAD
-    pub fn new(config: Config) -> ApplicationContext {
-        ApplicationContext {
-=======
-    pub fn new(config: ApplicationConfig) -> Self {
+    pub fn new(config: Config) -> Self {
         Self {
->>>>>>> c25abcbc
             data: Arc::new(Mutex::new(ApplicationContextData::new(config))),
         }
     }
